"""
Script runs ACCURATE pipeline, converted from Denis's Bash script.

Author: Denis Schenk, ARTORG Center for Biomedical Engineering Research, SITEM Insel, University of Bern
Maintained by: Simone Poncioni, ARTORG Center for Biomedical Engineering Research, SITEM Insel, University of Bern
Date: April 2021
Latest update: 16.11.2023

UPDATES:
- Updated to run multiple simulations independently in parallel (POS)
"""

import os
import sys
from pathlib import Path
from shutil import move
from time import time

import hfe_abq.aim2fe as aim2fe
import hfe_abq.create_loadcases as create_loadcases
import hfe_abq.simulation as simulation
import hfe_accurate.postprocessing as postprocessing
import hfe_utils.imutils as imutils
import hfe_utils.print_optim_report as por
import numpy as np
import yaml
from hfe_utils.io_utils import print_mem_usage, write_timing_summary

os.environ["NUMEXPR_MAX_THREADS"] = "16"


# flake8: noqa: E402, W503


def pipeline_hfe(cfg, folder_id, grayscale_filename):
<<<<<<< HEAD

    n_sim = int(8)  #! has to match sweep in config
    # min = 3, 5, 1, 7
    # max = 20, 50, 10, 50 did not work, reducing to 20, 40, 10, 40
    n_elms_longitudinal = np.linspace(1, 5, n_sim, dtype=int)
    n_elms_transverse_trab = np.linspace(2, 5, n_sim, dtype=int)
    n_elms_transverse_cort = np.linspace(1, 1, n_sim, dtype=int)
    n_radial = np.linspace(3, 10, n_sim, dtype=int)
=======
    """
    # TODO: reactivate for sensitivity analysis
    n_sim = int(10)  # has to match sweep in config
    # min = 3, 5, 1, 7
    # max = 20, 50, 10, 50 did not work, reducing to 20, 40, 10, 40
    n_elms_longitudinal = np.linspace(5, 15, n_sim, dtype=int)
    n_elms_transverse_trab = np.linspace(5, 30, n_sim, dtype=int)
    n_elms_transverse_cort = np.linspace(2, 8, n_sim, dtype=int)
    n_radial = np.linspace(10, 40, n_sim, dtype=int)
>>>>>>> 5d7412c0

    # update meshing settings with sweep factor for sensitivity analysis
    sweep = cfg.meshing_settings.sweep_factor
    cfg.meshing_settings.n_elms_longitudinal = int(
        n_elms_longitudinal[sweep - 1].item()
    )
    cfg.meshing_settings.n_elms_transverse_trab = int(
        n_elms_transverse_trab[sweep - 1].item()
    )
    cfg.meshing_settings.n_elms_transverse_cort = int(
        n_elms_transverse_cort[sweep - 1].item()
    )
    cfg.meshing_settings.n_elms_radial = int(n_radial[sweep - 1].item())
    """

    # timing
    time_record = {}
    start_full = time()
    start_sample = time()
    print_mem_usage()

    # Sets paths
    workdir = cfg.socket_paths.workdir
    origaimdir = Path(workdir, cfg.paths.origaimdir)
    aimdir = Path(workdir, cfg.paths.aimdir)
    feadir = Path(workdir, cfg.paths.feadir)
    umat = Path(workdir, cfg.abaqus.umat)
    sumdir = Path(workdir, cfg.paths.sumdir)
    sumdir.mkdir(parents=True, exist_ok=True)
    feadir.mkdir(parents=True, exist_ok=True)

    # sample = grayscale_filename  # TODO: refactoring this
    current_version = cfg.version.current_version

    sampledir = Path(feadir) / cfg.simulations.folder_id[grayscale_filename]
    inputfilename = f"{grayscale_filename}.inp".format(
        grayscale_filename, current_version
    )
    inputfile = sampledir / inputfilename
    sampledir.mkdir(parents=True, exist_ok=True)

    bone = {}
    bone, abq_inp_path = aim2fe.aim2fe_psl(cfg, grayscale_filename)

    if cfg.image_processing.BVTVd_comparison is True:
        bone = imutils.compute_bvtv_d_seg(bone, grayscale_filename)

    if cfg.mesher.meshing == "spline":
        inputfile = str(abq_inp_path.resolve())

    # 3.2) FZ_MAX
    cogs_dict = bone["cogs"]

    DIMZ = 0.0
    for arr in cogs_dict.values():
        for arr2 in arr.values():
            if arr2[-1] > DIMZ:
                DIMZ = arr2[-1]

    # create_loadcases.create_loadcase_fz_max(cfg, grayscale_filename, "FZ_MAX")

    start_simulation = time()
    try:
        simulation.simulate_loadcase(cfg, grayscale_filename, inputfile, umat, "")
        end_simulation = time()
    except Exception:
        print("Simulation of FZ_MAX loadcase resulted in error")
        print(sys.stderr)
        end_simulation = time()
        pass
    else:
        end_simulation = time()
    time_record["simulation"] = end_simulation - start_simulation

    optim = {}
    optim = postprocessing.datfilereader_psl(cfg, grayscale_filename, optim, "FZ_MAX")

    # timing
    end_sample = time()
    optim["processing_time"] = end_sample - start_sample
    time_record[grayscale_filename] = end_sample - start_sample

    optim = por.compute_optim_report_variables(optim)
    bone = por.compute_bone_report_variables_no_psl(bone)

    # only for sensitivity analysis
    mesh_parameters_dict = {
        "n_elms_longitudinal": cfg.meshing_settings.n_elms_longitudinal,
        "n_elms_transverse_trab": cfg.meshing_settings.n_elms_transverse_trab,
        "n_elms_transverse_cort": cfg.meshing_settings.n_elms_transverse_cort,
        "n_elms_radial": cfg.meshing_settings.n_elms_radial,
    }
    postprocessing.write_data_summary(
        cfg,
        optim,
        bone,
        grayscale_filename,
        mesh_parameters_dict,
        DOFs=bone["degrees_of_freedom"],
        time_sim=time_record[grayscale_filename],
    )

    if cfg.abaqus.delete_odb:
        odbfilename = "{}_FZ_MAX_{}.odb".format(
            grayscale_filename, current_version[0:2]
        )
        odbfile = os.path.join(feadir, folder_id, odbfilename)
        os.remove(odbfile)

    sampledir_parent = Path(sampledir).parent

    try:
        # move whole content of feadir to sampledir except subdirectories
        for file in os.listdir(sampledir_parent):
            if os.path.isfile(os.path.join(sampledir_parent, file)):
                move(os.path.join(sampledir_parent, file), sampledir)
    except Exception:
        current_time = time.strftime("%Y%m%d-%H%M%S")
        child_dir_time_path = (
            Path(sampledir) / f"simulation_current_time_{current_time}"
        )
        child_dir_time_path.mkdir(parents=True, exist_ok=True)
        print(f"File in this location already exists, moving to {child_dir_time_path}")
        for file in os.listdir(sampledir_parent):
            if os.path.isfile(os.path.join(sampledir_parent, file)):
                move(os.path.join(sampledir_parent, file), child_dir_time_path)

    end_full = time()
    time_record["full"] = end_full - start_full
    summary_path = Path(
        sumdir / str(grayscale_filename + "_V_" + current_version + "_summary.txt")
    )

    print(yaml.dump(time_record, default_flow_style=False))

    write_timing_summary(cfg, grayscale_filename, time_record)
    return time_record, summary_path<|MERGE_RESOLUTION|>--- conflicted
+++ resolved
@@ -33,16 +33,6 @@
 
 
 def pipeline_hfe(cfg, folder_id, grayscale_filename):
-<<<<<<< HEAD
-
-    n_sim = int(8)  #! has to match sweep in config
-    # min = 3, 5, 1, 7
-    # max = 20, 50, 10, 50 did not work, reducing to 20, 40, 10, 40
-    n_elms_longitudinal = np.linspace(1, 5, n_sim, dtype=int)
-    n_elms_transverse_trab = np.linspace(2, 5, n_sim, dtype=int)
-    n_elms_transverse_cort = np.linspace(1, 1, n_sim, dtype=int)
-    n_radial = np.linspace(3, 10, n_sim, dtype=int)
-=======
     """
     # TODO: reactivate for sensitivity analysis
     n_sim = int(10)  # has to match sweep in config
@@ -50,9 +40,8 @@
     # max = 20, 50, 10, 50 did not work, reducing to 20, 40, 10, 40
     n_elms_longitudinal = np.linspace(5, 15, n_sim, dtype=int)
     n_elms_transverse_trab = np.linspace(5, 30, n_sim, dtype=int)
-    n_elms_transverse_cort = np.linspace(2, 8, n_sim, dtype=int)
-    n_radial = np.linspace(10, 40, n_sim, dtype=int)
->>>>>>> 5d7412c0
+    n_elms_transverse_cort = np.linspace(1, 8, n_sim, dtype=int)
+    n_radial = np.linspace(7, 40, n_sim, dtype=int)
 
     # update meshing settings with sweep factor for sensitivity analysis
     sweep = cfg.meshing_settings.sweep_factor
