--- conflicted
+++ resolved
@@ -1,23 +1,6 @@
 solver:
   site: remote # local or remote
-<<<<<<< HEAD
-    # abaqus: /var/DassaultSystemes/SIMULIA/Commands/abq2021hf4                     # monterosa (Abaqus 2021)
-    # abaqus: /var/DassaultSystemes/SIMULIA/Commands/abq2021hf6                     # simone-kubuntu
-  abaqus: /storage/workspaces/artorg_msb/hpc_abaqus/Software/DassaultSystemes/SIMULIA/Commands/abq2024 # ubelix 
-socket_paths: # paths that are socket specific (you might need to change them)
-  # SIMONE-KUBUNTU
-  # workdir: /home/simoneponcioni/Documents/01_PHD/03_Methods/HFE
-  # scratchdir: /home/simoneponcioni/.SCRATCH
-  # odb2vtk: "/home/simoneponcioni/Documents/04_TOOLS/ODB2VTK/python/odb2vtk.py"
-  # MONTEROSA
-  # workdir: /home/sp20q110/HFE
-  # scratchdir: /home/sp20q110/.SCRATCH
-  # odb2vtk: "/home/sp20q110/TOOLS/ODB2VTK/python/odb2vtk.py"
-  # UBELIX
-  workdir: /storage/workspaces/artorg_msb/hpc_abaqus/poncioni/HFE
-  scratchdir: /storage/workspaces/artorg_msb/hpc_abaqus/poncioni/.SCRATCH
-  odb2vtk: /storage/workspaces/artorg_msb/hpc_abaqus/poncioni/TOOLS/ODB2VTK/python/odb2vtk.py
-=======
+
   # abaqus: /var/DassaultSystemes/SIMULIA/Commands/abq2021hf4                     # monterosa (Abaqus 2021)
   abaqus: /var/DassaultSystemes/SIMULIA/Commands/abq2021hf6                       # simone-kubuntu
 
@@ -28,5 +11,4 @@
   odb2vtk: "/home/simoneponcioni/Documents/04_TOOLS/ODB2VTK/python/odb2vtk.py"    # simone-kubuntu
   # workdir: /home/sp20q110/HFE                                                   # monterosa
   # scratchdir: /home/sp20q110/.SCRATCH                                           # monterosa
-  # odb2vtk: "/home/sp20q110/TOOLS/ODB2VTK/python/odb2vtk.py"                     # monterosa
->>>>>>> ff3de3e5
+  # odb2vtk: "/home/sp20q110/TOOLS/ODB2VTK/python/odb2vtk.py"                     # monterosa