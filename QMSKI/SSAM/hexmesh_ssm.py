--- conflicted
+++ resolved
@@ -181,9 +181,6 @@
         ssm_obj.create_pca_model(ssm_obj.landmarks_columns_scale)
         mean_shape_columnvector = ssm_obj.compute_dataset_mean()
         mean_shape = mean_shape_columnvector.reshape(-1, 3)
-<<<<<<< HEAD
-        # shape_model_components = ssm_obj.pca_model_components
-=======
         shape_model_components = ssm_obj.pca_model_components
         print(shape_model_components)
 
@@ -199,7 +196,6 @@
         #     0, np.max(original_shapes[:, 2]), len(scaled_mean_shape[:, 2])
         # )
         print("test")
->>>>>>> 1b3d374f
 
         print(
             f"To obtain {ssm_obj.desired_variance * 100}% variance, {ssm_obj.required_mode_number} modes are required"
@@ -222,11 +218,8 @@
             mode_to_plot,
         )
 
-<<<<<<< HEAD
-        mean_shape_mesh = pv.PolyData(mean_shape)
-=======
+
         mean_shape_mesh = pv.PolyData(scaled_mean_shape)
->>>>>>> 1b3d374f
         mean_shape_mesh.save(f"ssm_{compartment}.vtk")
 
 
